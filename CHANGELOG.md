# Changelog

## v0.14.0-dev

* Enhancements
  * [Phoenix.HTML] Update to phoenix_html 1.1.0 which raises on missing assigns
  * [Controller] Add `jsonp/2` for handling JSONP responses
<<<<<<< HEAD
  * [Channel] Enhance logging with join information
=======
  * [Router] Add `forward` macro to forward a requests to a Plug, invoking the pipeline

>>>>>>> 759429d8

* Javascript client enhancements
  * Add socket params to apply default, overridable params to all channel params.

* Backward incompatible changes
  * [Controller] `plug :action` is now called automatically
  * [Endpoint] The `:format` option in `:render_errors` has been renamed to `:default_format`
  * [PubSub.Redis] The Redis PubSub adapter has been extracted into its own project. If using redis, see the [project's readme](https://github.com/phoenixframework/phoenix_pubsub_redis) for instructions
  * [View] The default template `web/templates/layout/application.html.eex` has been renamed to `app.html.eex`

## v0.13.1 (2015-05-16)

See these [`0.13.0` to `0.13.1` upgrade instructions](https://gist.github.com/chrismccord/4a62780056b08c60542d) to bring your existing apps up to speed.

* Enhancements
  * [Channel] Add `phoenix.new.channel Channel topic`
  * [Channel] Add `Phoenix.ChannelCase`
  * [Controller] Assert changes in the repository on generated controller tests
  * [Endpoint] Add `static_url` to endpoint to configure host, port and more for static urls
  * [phoenix.new] Generate a channel case for new apps
  * [phoenix.new] Improve installation workflow by asking to install and fetch dependencies once
  * [phoenix.new] Add `errors_on/1` to generated model case

## v0.13.0 (2015-05-11)

See these [`0.12.x` to `0.13.0` upgrade instructions](https://gist.github.com/chrismccord/0a3bf5229801d61f219b) to bring your existing apps up to speed.

* Enhancements
  * [Channel] Allow router helpers to work in channels by passing a socket (instead of connection), for example: `user_path(socket, :index)`
  * [Channel] Support replies in `join/3`
  * [HTML] `Phoenix.HTML` has been extracted to its own project. You need to explicitly depend on it by adding `{:phoenix_html, "~> 1.0"}` to `deps` in your `mix.exs` file
  * [HTML] `safe/1` in views is deprecated in favor of `raw/1`
  * [Generators] Allow `belongs_to` in model generator which supports associations and indexes

* Bug fixes
  * [HTML] `select` no longer inverses the key and values in the given options
  * [phoenix.new] Do not run `deps.get` if there is no Hex

* Backward incompatible changes
  * [Channel] To refuse joining a channel, `join/3` now requires `{:error, reason}`

* Javascript client backward incompatible changes
  * channel instances are now created from the `socket`
  * channel joins are now called explicitly off channel instances
  * channel onClose now only triggered on explicit client `leave` or server `:stop`
  * Examples:

      ```javascript
      let socket = new Phoenix.Socket("/ws")
      let chan = socket.chan("rooms:123", {})
      chan.join().receive("ok", ({resp} => ...).receive("error", ({reason}) => ...)
      ```


## v0.12.0 (2015-04-30)

See these [`0.11.x` to `0.12.0` upgrade instructions](https://gist.github.com/chrismccord/b3975ba356dba902ec88) to bring your existing apps up to speed.

* Enhancements
  * [Channel] Leaving the channel or closing the client will now trigger terminate on the channel, regardless of traping exits, with reasons `{:shutdown, :left}` and `{:shutdown, :closed}` respectively
  * [Controller] Support `:namespace` option in controllers in order to use proper layout in namespaced applications
  * [Controller] Add `controller_template/1` to lookup the template rendered from the controller
  * [Generators] Add `phoenix.gen.json`
  * [Generators] Allow models to be skipped on `phoenix.gen.json` and `phoenix.gen.html` generators
  * [Generators] Generate test files in `phoenix.gen.html`, `phoenix.gen.json` and `phoenix.gen.model`
  * [HTML] Add `search_input/3`, `telephone_input/3`, `url_input/3` and `range_input/3` to `Phoenix.HTML.Form`
  * [Installer] Add the generated `config/prod.secret.exs` file to `.gitignore` by default
  * [Static] Add a `mix phoenix.digest` task to run during deploys to generate digest filenames and gzip static files. A new configuration called `cache_static_manifest` was added which should be set to "priv/static/manifest.json" in production which will preload the manifest file generated by the mix task in order to point to the digested files when generating static paths
  * [Test] Add `html_response/2`, `json_response/2`, `text_response/2` and `response/2` to aid connection-based testing
  * [View] Add `render_existing/3` to render a template only if it exists without raising an error
  * [View] Add `render_many/4` and `render_one/4` to make it easier to render collection and optional data respctivelly

* Bug fixes
  * [Channel] Ensure channels are terminated when WebSocket and LongPoller transports exit normally
  * [Installer] Declare missing applications in generated phoenix.new app
  * [Installer] No longer generate encryption salt in generated phoenix.new app
  * [Installer] Generate proper credentials in phoenix.new for different databases
  * [Mix] Ensure the serve endpoints configuration is persistent
  * [Router] Ensure URL helpers know how to call `to_param` on query parameters

## v0.11.0 (2015-04-07)

See these [`0.10.x` to `0.11.0` upgrade instructions](https://gist.github.com/chrismccord/3603fd2735019f86c74b) to bring your existing apps up to speed.

* Javascript client enhancements
  * Joins are now synchronous, removing the prior issues of client race conditions
  * Events can now be replied to from the server, for request/response style messaging
  * Clients can now detect and react to individual channel errors and terminations

* Javascript client backward incompatible changes
  * The `Socket` instance no long connects automatically. You must explicitly call `connect()`
  * `close()` has been renamed to `disconnect()`
  * `send` has been renamed to `push` to unify client and server messaging commands
  * The `join` API has changed to use synchronous messaging. Check the upgrade guide for details

* Backwards incompatible changes
  * [Generator] `mix phoenix.gen.resource` renamed to `mix phoenix.gen.html`
  * [Channel] `reply` has been renamed to `push` to better signify we are only push a message down the socket, not replying to a specific request
  * [Channel] The return signatures for `handle_in/3` and `handle_out/3` have changed, ie:

        handle_in(event :: String.t, msg :: map, Socket.t) ::
          {:noreply, Socket.t} |
          {:reply, {status :: atom, response :: map}, Socket.t} |
          {:reply, status :: atom, Socket.t} |
          {:stop, reason :: term, Socket.t} |
          {:stop, reason :: term, reply :: {status :: atom, response :: map}, Socket.t} |
          {:stop, reason :: term, reply :: status :: atom, Socket.t}

        handle_out(event :: String.t, msg :: map, Socket.t) ::
          {:ok, Socket.t} |
          {:noreply, Socket.t} |
          {:error, reason :: term, Socket.t} |
          {:stop, reason :: term, Socket.t}


  * [Channel] The `leave/2` callback has been removed. If you need to cleanup/teardown when a client disconnects, trap exits and handle in `terminate/2`, ie:

        def join(topic, auth_msg, socket) do
          Process.flag(:trap_exit, true)
          {:ok, socket}
        end

        def terminate({:shutdown, :client_left}, socket) do
          # client left intentionally
        end
        def terminate(reason, socket) do
          # terminating for another reason (connection drop, crash, etc)
        end

  * [HTML] `use Phoenix.HTML` no longer imports controller functions. You must add `import Phoenix.Controller, only: [get_flash: 2]` manually to your views or your `web.ex`
  * [Endpoint] Code reloader must now be configured in your endpoint instead of Phoenix. Therefore, upgrade your `config/dev.exs` replacing

          config :phoenix, :code_reloader, true

    by

          config :your_app, Your.Endpoint, code_reloader: true

  * [Endpoint] Live reloader is now a dependency instead of being shipped with Phoenix. Please add `{:phoenix_live_reload, "~> 0.3"}` to your dependencies
  * [Endpoint] The `live_reload` configuration has changed to allow a `:url` option and work with `:patterns` instead of paths:

        config :your_app, Your.Endpoint,
          code_reloader: true,
          live_reload: [
            url: "ws://localhost:4000",
            patterns: [~r{priv/static/.*(js|css|png|jpeg|jpg|gif)$},
                       ~r{web/views/.*(ex)$},
                       ~r{web/templates/.*(eex)$}]]

  * [Endpoint] Code and live reloader must now be explicitly plugged in your endpoint. Wrap them inside `lib/your_app/endpoint.ex` in a `code_reloading?` block:

          if code_reloading? do
            plug Phoenix.LiveReloader
            plug Phoenix.CodeReloader
          end

* Enhancements
  * [Endpoint] Allow the default format used when rendering errors to be customized in the `render_views` configuration
  * [HTML] Add `button/2` function to `Phoenix.HTML`
  * [HTML] Add `textarea/3` function to `Phoenix.HTML.Form`
  * [Controller] `render/3` and `render/4` allows a view to be specified
    directly.

* Bug fixes
  * [HTML] Fix out of order hours, minutes and days in date/time select

## v0.10.0 (2015-03-08)

See these [`0.9.x` to `0.10.0` upgrade instructions](https://gist.github.com/chrismccord/cf51346c6636b5052885) to bring your existing apps up to speed.

* Enhancements
  * [CLI] Make `phoenix.new` in sync with `mix new` by making the project diretory optional
  * [Controller] Add `scrub_params/2` which makes it easy to remove and prune blank string values from parameters (usually sent by forms)
  * [Endpoint] Runtime evaluation of `:port` configuration is now supported. When given a tuple like `{:system, "PORT"}`, the port will be referenced from `System.get_env("PORT")` at runtime as a workaround for releases where environment specific information is loaded only at compile-time
  * [HTML] Provide `tag/2`, `content_tag/2` and `content_tag/3` helpers to make tag generation easier and safer
  * [Router] Speed up router compilation

* Backwards incompatible changes
  * [Plug] Update to Plug 0.10.0 which moves CSRF tokens from cookies back to sessions. To avoid future bumps on the road, a `get_csrf_token/0` function has been added to controllers
  * [PubSub] Remove the option `:options` from `:pubsub`. Just define the options alongside the pubsub configuration
  * [Pubsub] Require the `:name` option when configuring a pubsub adapter

## v0.9.0 (2015-02-12)

See these [`0.8.x` to `0.9.0` upgrade instructions](https://gist.github.com/chrismccord/def6f4dc444b6a8f8d8b) to bring your existing apps up to speed.

* Enhancements
  * [PubSub/Channels] The PubSub layer now supports Redis, and is opened up to other third party adapters. It still defaults to PG2, but other adapters are convenient for non-distributed deployments or durable messaging.

* Bug fixes
  * [Plug] Ensure session and flash are serializable to JSON

* Backwards incompatible changes
  * [PubSub] The new PubSub system requires the adapter's configuration to be added to your Endpoint's mix config.
  * [PubSub] The `Phoenix.PubSub` API now requires a registered server name, ie `Phoenix.PubSub.broadcast(MyApp.PubSub, "foo:bar", %{baz: :bang})`
  * [Channel] Channel broadcasts from outside a socket connection now must be called from an Endpoint module directly, ie: `MyApp.Endpoint.broadcast("topic", "event", %{...})`
  * [Channel] The error return signature has been changed from `{:error, socket, reason}` to `{:error, reason, socket}`
  * [Plug] `Plug.CSRFProtection` now uses a cookie instead of session and expects a `"_csrf_token"` parameter instead of `"csrf_token"`
  * [Router/Controller] The `destroy` action has been renamed to `delete`, update your controller actions and url builders accordingly


## v0.8.0 (2015-01-11)

See these [`0.7.x` to `0.8.0` upgrade instructions](https://gist.github.com/chrismccord/9434b8fa208b3aae22b6) to bring your existing apps up to speed.

* Enhancements
  * [Router] `protect_from_forgery` has been added to the Router for CSRF protection. This is automatically plugged in new projects. See [this example](https://github.com/phoenixframework/phoenix/blob/ce5ebf3d9de4412a18e6325cd0d34e1b9699fb5a/priv/template/web/router.ex#L7) for plugging in your existing router pipeline(s)
  * [Router] New `socket` macro allows scoping channels to different transports and mounting multiple socket endpoints
  * [Channels] The "topic" abstraction has been refined to be a simple string identifier to provide more direct integration with the `Phoenix.PubSub` layer
  * [Channels] Channels can now intercept outgoing messages and customize the broadcast for a socket-by-socket customization, message dropping, etc
  * [Channels] A channel can be left by returning `{:leave, socket}` from a channel callback to unsubscribe from the channel
  * [Channels] Channel Serializer can now use binary protocol over websockets instead of just text
  * [Endpoint] Allow the reloadable paths to be configured in the endpoint
  * [Mix] Allow the code generation namespace to be configured with the `:app_namespace` option
  * [Mix] Allow `:reloadable_paths` in Endpoint configuration to reload directories other than `"web"` in development

* Bug Fixes
  * [Channel] Fix WebSocket heartbeat causing unnecessary `%Phoenix.Socket{}`'s to be tracked and leave errors on disconnect
  * [Mix] Ensure Phoenix can serve and code reload inside umbrella apps

* Backwards incompatible changes
  * [Endpoint] Endpoints should now be explicitly started in your application supervision tree. Just add `supervisor(YourApp.Endpoint, [])` to your supervision tree in `lib/your_app.ex`
  * `mix phoenix.start` was renamed to `mix phoenix.server`
  * [Endpoint] The `YourApp.Endpoint.start/0` function was removed. You can simply remove it from your `test/test_helper.ex` file
  * [Router] Generated named paths now expect a conn arg. For example, `MyApp.Router.Helpers.page_path(conn, :show, "hello")` instead of `MyApp.Router.Helpers.page_path(:show, "hello")`
  * [Controller] `Phoenix.Controller.Flash` has been removed in favor of `fetch_flash/2`, `get_flash/2`, and `put_flash/2` functions on `Phoenix.Controller`
  * [Router] `Phoenix.Router.Socket` has been removed in favor of new `Phoenix.Router.socket/2` macro.
  * [Router] The `channel` macro now requires a topic pattern to be used to match incoming channel messages to a channel handler. See `Phoenix.Router.channel/2` for details.
  * [Channel] The `event/3` callback has been renamed to `handle_in/3` and the argument order has changed to `def handle_in("some:event", msg, socket)`
  * [Channel] Channel callback return signatures have changed and now require `{:ok, socket} | {:leave, socket| | {:error, socket, reason}`. `terminate/2` and `hibernate/2` have also been removed.

## v0.7.2 (2014-12-11)

* Enhancements
  * [Mix] Update Plug to `0.9.0`. You can now remove the Plug git dep from your `mix.exs`.

* Bug fixes
  * [Endpoint] Ensure CodeReloader is removed fron Endpoint when disabled

## v0.7.1 (2014-12-09)

* Bug fixes
  * [Phoenix] Include Plug dep in new project generation since it's a github dep until next Plug release.

## v0.7.0 (2014-12-09)
See these [`0.6.x` to `0.7.0` upgrade instructions](https://gist.github.com/chrismccord/c24b2b516066d987f4fe) to bring your existing apps up to speed.

* Enhancements
  * [Endpoint] Introduce the concept of endpoints which removes some of the responsibilities from the router
  * [Endpoint] Move configuration from the :phoenix application to the user own OTP app

* Bug fixes
  * [Router] Fix a bug where the error rendering layer was not picking JSON changes
  * [CodeReloader] Fix a bug where the code reloader was unable to recompile when the router could not compile

* Backwards incompatible changes
  * [I18n] `Linguist` has been removed as a dependency, and an `I18n` module is no longer generated in your project
  * [View] `ErrorsView` has been renamed to `ErrorView`, update your `MyApp.ErrorsView` accordingly
  * [Controller] `html/2`, `json/2`, `text/2`, `redirect/2` and
`render/3` no longer halt automatically
  * [Router] Configuration is no longer stored in the router but in the application endpoint. The before pipeline was also removed and moved to the endpoint itself

## v0.6.2 (2014-12-07)

* Bug fixes
  * [Mix] Fix phoenix dep reference in new project generator

## v0.6.1 (2014-11-30)

* Enhancements
  * [Controller] Allow sensitive parameters to be filtered from logs
  * [Router] Add ability for routes to be scoped by hostname via the :host option
  * [Router] Add `Plug.Debugger` that shows helpful error pages in case of failures
  * [Router] Add `Phoenix.Router.RenderErrors` which dispatches to a view for rendering in case of crashes
  * [Router] Log which pipelines were triggered during a request
  * [Channel] Allows custom serializers to be configured for WebSocket Transport

## v0.6.0 (2014-11-22)

See the [`0.5.x` to `0.6.0` upgrade instructions](https://gist.github.com/chrismccord/e774e6ab5220e6505a03) for upgrading your
existing applications.

* Enhancements
  * [Controller] Support `put_view/2` to configure which view to use
when rendering in the controller
  * [Controller] Support templates as an atom in
`Phoenix.Controller.render/3` as a way to explicitly render templates
based on the request format
  * [Controller] Split paths from external urls in `redirect/2`
  * [Controller] `json/2` automatically encodes the data to JSON by
using the registered `:format_encoders`
  * [Controller] `html/2`, `json/2`, `text/2`, `redirect/2` and
`render/3` now halt automatically
  * [Controller] Add `accepts/2` for content negotiation
  * [Controller] Add `put_layout_formats/2` and `layout_formats/1` to
configure and read which formats have a layout when rendering
  * [View] Assigns are always guaranteed to be maps
  * [View] Add support to `format_encoders` that automatically encodes
rendered templates. This means a "user.json" template only needs to
return a map (or any structure encodable to JSON) and it will be
automatically encoded to JSON by Phoenix
  * [View] Add a .exs template engine
  * [Channel] Add a `Transport` contract for custom Channel backends
  * [Channel] Add a `LongPoller` transport with automatic LP fallback
in `phoenix.js`
  * [phoenix.js] Add long-polling support with automatic LP fallback
for older browsers

* Deprecations
  * [Controller] `html/3`, `json/3`, `text/3` and `redirect/3` were
deprecated in favor of using `put_status/2`
  * [Controller] `redirect(conn, url)` was deprecated in favor of
`redirect(conn, to: url)`

* Backwards incompatible changes
  * [Controller] Passing a string to render without format in the
controller, as in `render(conn, "show")` no longer works. You should
either make the format explicit `render(conn, "show.html")` or use an
atom `render(conn, :show)` to dynamically render based on the format
  * [View] Using `:within` was renamed in favor of `:layout` for
rendering with layouts
  * [View] Your application should now directly use Phoenix.View in
its main view and specify further configuration in the `using(...)`
section
  * [View] Template engines now should implement compile and simply
return the quoted expression of the function body instead of the
quoted expression of the render function
  * [Router] `PUT` route generation for the `:update` action has been
dropped in favor of `PATCH`, but `PUT` still matches requests to maintain compatibility with proxies.
  * [Router] Router no longer defines default :browser and :api
pipelines

* Bug fixes
  * [Router] Generate correct route for helper path on root

## v0.5.0

* Enhancements
  * [Router] Named helpers are now automatically generated for every
route based on the controller name
  * [Router] Named helpers have been optimized to do as little work as
possible at runtime
  * [Router] Support multiple pipelines at the router level
  * [Channels] The `phoenix.js` channel client now sends a
configurable heartbeat every 30s to maintain connections

* Deprecations
  * [Controller] `assign_private` is deprecated in favor of
`put_private`
  * [Controller] `assign_status` is deprecated in favor of
`put_status`

* Backwards incompatible changes
  * [Controller] Remove default, injected aliases: `Flash`, `JSON`
  * [Controller] Controllers now require `plug :action` to be
explicitly invoked
  * [Router] `*path` identifiers in routers are now returned as a list
  * [Router] Named helpers are now defined in a explicit module nested
to your router. For example, if your router is named `MyApp.Router`,
the named helpers will be available at `MyApp.Router.Helpers`
  * [Router] `session_secret` configuration is deprecated in favor of
`secret_key_base`
  * [Router] Plugs can now only be defined inside pipelines. All
routers now need to explicitly declare which pipeline they want to use
  * [Router] Router configuration was revamped, static configuration
has been moved into `:static`, session configuration into `:session`,
parsers configuration into `:parsers`, the http server configuration
has been moved into `:http`, the https configuration into `:https` and
the URI information for generating URIs into `:uri`
  * [CodeReloaer] Code reloading now requires the `:phoenix` compiler
to be added to the list of compilers in your `mix.exs` project config,
ie: `compilers: [:phoenix] ++ Mix.compilers`. Additionally, the
`Phoenix.CodeReloader.reload!` invocation should be removed from your
`test_helper.exs` for applications generated on `0.4.x`.
  * [Topic] `Phoenix.Topic` has been renamed to `Phoenix.PubSub`. If you were calling into the topic layer directly, update your module references.


## v0.4.1 (2014-09-08)

* Bug fixes
  * [Project Generation] Fix project template dependencies pointing to
incorrect phoenix and elixir versions


## v0.4.0 (2014-08-30)

* Enhancements
  * [Controller] Controllers are now Plugs and can be plugged as a
"second layer" plug stack from the Router plug stack
  * [Controller] Elixir Logger Integration - Improved request logger,
durations, params, etc
  * [Controller] Custom 404/500 page handling,
[details](https://github.com/phoenixframework/phoenix/blob/0b6bdffab45fc46bc1455860f2d3971d0224eeb5/README.md#custom-not-found-and-error-pages)
  * [Controller] Ability to halt Plug stacks with Plug 0.7.0 `halt/1`
  * [Controller] Add `assign_layout/2` and `assign_status/2`
  * [Controller] Flash messages for one-time message support across
redirects
  * [View] Internationalization support
  * [View] New `Template.Engine` behaviour for third-party template
engines. See
[PhoenixHaml](https://github.com/chrismccord/phoenix_haml) for haml
support via Calliope.
  * `render/2` can be explicitly plugged for automatic rendering of
actions based on action name
  * [Channel] Assign API for Sockets allows ephemeral state to be
stored on the multiplexed socket, similar to conn assigns
  * [Config] Add `proxy_port` Router config option for deployments
where public facing port differs from local port
  * [Router] Add nested generated `Helpers` module to Routers for easy
imports of named route helpers, ie `import MyApp.Router.Helpers`


* Bug fixes
  * Various bug fixes and improvements

* Backwards incompatible changes
  * [Config] ExConf Configuration has been replaced by Mix Config
  * Directory and naming conventions have changed. A `web/` directory
now lives at root of the project and holds routers, controllers,
channels, views & templates, where all `web/` files are recompiled by
the code reloader during development. Modules that cannot be simply
recompiled in process are placed in lib as normal and require a server
restart to take effect. Follow
[this guide](https://gist.github.com/dgoldie/2fdc90fe09ecdddb78f4) for
upgrade steps from 0.3.x.
  * Naming conventions now use singular form for module names,
directory names, and named route helpers
  * [Router] Named route helpers have been reworked to use single
function name with pattern matched arguments. See the
[readme  examples](https://github.com/phoenixframework/phoenix/blob/0b6bdffab45fc46bc1455860f2d3971d0224eeb5/README.md#resources)
  * [Controller] `layout: nil` render option has been replaced by
`assign_layout(conn, :none)`
  * [Plugs] `Plugs.JSON` now adds parsed params under "_json" key when
the JSON object is an array


## v0.3.1 (2014-07-04)
* Enhancements
  * Various performance improvements

## v0.3.0 (2014-06-30)

* Enhancements
  * Add Precompiled EEx Templating Engine and View layer
  * Add JSON Plug parser
  * Update Plug to 0.5.2 with Cookie Session support
  * URL helpers ie, `Router.page_path`, now properly encode nested
query string params

* Bug fixes
  * Auto template compilation has been fixed for Elixir 0.14.2
`@external_resource` changes

* Backwards incompatible changes
  * Controller action arity has changed. All actions now receive the
Plug conn and params as arguments, ie `def show(conn, %{"id" => id})`
  * Channel and Topic `reply` and `broadcast` functions now require a
map instead of an arbitrary dict<|MERGE_RESOLUTION|>--- conflicted
+++ resolved
@@ -5,15 +5,15 @@
 * Enhancements
   * [Phoenix.HTML] Update to phoenix_html 1.1.0 which raises on missing assigns
   * [Controller] Add `jsonp/2` for handling JSONP responses
-<<<<<<< HEAD
   * [Channel] Enhance logging with join information
-=======
   * [Router] Add `forward` macro to forward a requests to a Plug, invoking the pipeline
-
->>>>>>> 759429d8
 
 * Javascript client enhancements
   * Add socket params to apply default, overridable params to all channel params.
+  * Enchance logging
+
+* Javascript client backwords incompatible changes
+  * `logger` option to `Phoenix.Socket`, now uses three arguments, ie: `logger: (kind, msg, data) => { console.log(`${kind}: ${msg}`, data) }`
 
 * Backward incompatible changes
   * [Controller] `plug :action` is now called automatically
